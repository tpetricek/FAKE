[<AutoOpen>]
module Fake.MSBuild.Splicing

open Fake
open System.Xml
open System.Xml.Linq

<<<<<<< HEAD
=======

>>>>>>> 3f98a2a7
type MSBuildProject = XDocument

let normalize (project:MSBuildProject) =
    "<?xml version=\"1.0\" encoding=\"utf-8\"?>" +
        project.ToString(SaveOptions.DisableFormatting) 
<<<<<<< HEAD
=======

>>>>>>> 3f98a2a7

let ns = "http://schemas.microsoft.com/developer/msbuild/2003"
let xname name = XName.Get(name,ns)

let loadProject (projectFileName:string) : MSBuildProject = 
    MSBuildProject.Load(projectFileName,LoadOptions.PreserveWhitespace)

let removeFilteredElement (doc:XDocument) elementName filterF =
    let references =
        doc
          .Descendants(xname "Project")
          .Descendants(xname "ItemGroup")
          .Descendants(xname elementName)
         |> Seq.filter(fun e -> 
                let a = e.Attribute(XName.Get "Include")
                a <> null && filterF (a.Value))
    references.Remove()
    doc

let removeAssemblyReference (doc:XDocument) filterF =
    removeFilteredElement doc "Reference" filterF


let removeFiles (doc:XDocument) filterF =
    removeFilteredElement doc "Compile" filterF<|MERGE_RESOLUTION|>--- conflicted
+++ resolved
@@ -5,19 +5,11 @@
 open System.Xml
 open System.Xml.Linq
 
-<<<<<<< HEAD
-=======
-
->>>>>>> 3f98a2a7
 type MSBuildProject = XDocument
 
 let normalize (project:MSBuildProject) =
     "<?xml version=\"1.0\" encoding=\"utf-8\"?>" +
         project.ToString(SaveOptions.DisableFormatting) 
-<<<<<<< HEAD
-=======
-
->>>>>>> 3f98a2a7
 
 let ns = "http://schemas.microsoft.com/developer/msbuild/2003"
 let xname name = XName.Get(name,ns)
