--- conflicted
+++ resolved
@@ -44,11 +44,7 @@
                   
                   XElement
                       (xname "binding", XAttribute(xname "protocol", "http"), 
-<<<<<<< HEAD
-                       XAttribute(xname "bindingInformation", ":" + port.ToString() + ":" + hostName))),
-=======
                        XAttribute(xname "bindingInformation", ":" + port.ToString() + ":" + hostName)),
->>>>>>> c1c1538c
                        
                   XElement
                       (xname "binding", XAttribute(xname "protocol", "http"), 
