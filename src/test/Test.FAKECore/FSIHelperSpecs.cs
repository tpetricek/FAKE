﻿using System;
using System.Collections.Generic;
using System.Linq;
using System.Text;
using System.IO;
using Fake;
using Machine.Specifications;

namespace Test.FAKECore
{
    public class when_running_script
    {

        static string RunExplicit(string scriptFilePath, string arguments, bool useCache)
        {
            var stdOut = Console.Out;

            var sbOut = new System.Text.StringBuilder();
            var outStream = new StringWriter(sbOut);
            Console.SetOut(outStream);
            Tuple<bool, Microsoft.FSharp.Collections.FSharpList<ProcessHelper.ConsoleMessage>> result;
            
            try
            {
                
                result = FSIHelper.executeBuildScriptWithArgsAndReturnMessages(scriptFilePath, new string[] { }, useCache, false);
            }
            finally
            {
                Console.SetOut(stdOut); // Now all output start going back to console window
                Console.Write(sbOut.ToString());
            }


            if (!result.Item1)
            {
                var errors = result.Item2.Where(x => x.IsError).Select(x => x.Message);
                throw new Exception("Executing script failed. Errors: \n" + String.Join("\n", errors));
            }
            foreach (var x in result.Item2)
            {
                Console.WriteLine(x.Message);
            }
            var messages = result.Item2.Where(x => !x.IsError).Select(x => x.Message);
<<<<<<< HEAD
            return sbOut.ToString().Replace("\r\n", "\n").Replace("\r", "\n");
=======
            return 
                sbOut.ToString()
                .Replace("Running Buildscript: " + scriptFilePath, "")
                .Replace("\n", "").Replace("\r", "");
>>>>>>> ce20956c
        }

        static string Run(string script, string arguments, bool useCache)
        {
            var scriptFilePath = Path.GetTempFileName() + ".fsx";
            string result;
            try
            {
                File.WriteAllText(scriptFilePath, script);
                result = RunExplicit(scriptFilePath, arguments, useCache);
            }
            finally
            {
                File.Delete(scriptFilePath);
            }

            return result;
        }

        static string nl = System.Environment.NewLine;

        static Tuple<string, string> sc(string path, string contents)
        {
            return new Tuple<string, string>(path.Replace("\\", "/"), contents);
        }

        It should_use_then_invalidate_cache =
            () =>
            {
                var arguments = "";
                var scriptFilePath = Path.GetTempFileName() + ".fsx";
                var scriptFileName = Path.GetFileName(scriptFilePath);
                try
                {
                    File.WriteAllText(scriptFilePath, "printf \"foobar\"");
                    var scriptHash =
                            FSIHelper.getScriptHash(new Tuple<string, string>[] { sc(scriptFilePath, "printf \"foobar\"") });

<<<<<<< HEAD
                    var cacheFilePath = "./.fake/" + scriptFileName + "_" + scriptHash + ".dll";
=======
                    var cacheFilePath = Path.Combine(".", ".fake", scriptFileName + "_" + scriptHash + ".dll");
>>>>>>> ce20956c

                    File.Exists(cacheFilePath).ShouldEqual(false);

                    RunExplicit(scriptFilePath, arguments, false)
                       .ShouldEqual("foobar");

                    File.Exists(cacheFilePath).ShouldEqual(false);

                    RunExplicit(scriptFilePath, arguments, true)
<<<<<<< HEAD
                        .ShouldEqual(("Cache doesnt exist" + nl + "foobar" + nl + "Saved cache" + nl).Replace("\r\n", "\n").Replace("\r", "\n"));
                    File.Exists(cacheFilePath).ShouldEqual(true);

                    RunExplicit(scriptFilePath, arguments, true)
                        .ShouldEqual(("Using cache" + nl + "foobar").Replace("\r\n", "\n").Replace("\r", "\n"));
=======
                        .ShouldEqual(
                            ("Cache doesnt exist" + nl + "foobar" + nl + "Saved cache" + nl)
                            .Replace("\n", "").Replace("\r", ""));

                    File.Exists(cacheFilePath).ShouldEqual(true);

                    RunExplicit(scriptFilePath, arguments, true)
                        .ShouldEqual(
                            ("Using cache" + nl + "foobar")
                            .Replace("\n", "").Replace("\r", ""));
>>>>>>> ce20956c

                    File.WriteAllText(scriptFilePath, "printf \"foobarbaz\"");

                    var changedScriptHash = FSIHelper.getScriptHash(new Tuple<string, string>[] { sc(scriptFilePath, "printf \"foobarbaz\"") });
                    RunExplicit(scriptFilePath, arguments, true)
                        .ShouldEqual(
<<<<<<< HEAD
                        ("Cache is invalid, recompiling" + nl + "foobarbaz" + nl + "Saved cache" + nl).Replace("\r\n", "\n").Replace("\r", "\n"));

                    File.Exists("./.fake/" + scriptFileName + "_" + changedScriptHash + ".dll").ShouldEqual(true);
=======
                            ("Cache is invalid, recompiling" + nl + "foobarbaz" + nl + "Saved cache" + nl)
                            .Replace("\n", "").Replace("\r", ""));
>>>>>>> ce20956c

                    File.Exists("./.fake/" + scriptFileName + "_" + changedScriptHash + ".dll").ShouldEqual(true);
                }
                finally
                {
<<<<<<< HEAD
                    if (File.Exists(scriptFilePath)) File.Delete(scriptFilePath);
=======
                    if (File.Exists(scriptFilePath))
                        File.Delete(scriptFilePath);
>>>>>>> ce20956c
                }
            };

        It should_load_file =
            () =>
            {
                var mainPath = Path.GetTempFileName() + ".fsx";
                var loadedPath = Path.GetTempFileName() + ".fsx";
                try
                {
                    var mainScript =
                        "printf \"main\"\n#load \"" +
                            loadedPath.ToString().Replace("\\", "/") + "\"";
                    var loadedScript = "printf \"loaded;\"";
<<<<<<< HEAD
                    File.WriteAllText(mainPath, mainScript.Replace("\r\n", "\n").Replace("\r", "\n"));
                    File.WriteAllText(loadedPath, loadedScript.Replace("\r\n", "\n").Replace("\r", "\n"));
=======
                    File.WriteAllText(mainPath, mainScript.Replace("\r\n", "\n").Replace("\r", "\n").Replace("\r", nl));
                    File.WriteAllText(loadedPath, loadedScript.Replace("\r\n", "\n").Replace("\r", "\n").Replace("\r", nl));
>>>>>>> ce20956c

                    RunExplicit(mainPath, "", false)
                        .ShouldEqual("loaded;main");
                }
                finally
                {
                    if (File.Exists(mainPath))
                        File.Delete(mainPath);
                    if (File.Exists(loadedPath))
                        File.Delete(loadedPath);
                }
            };

        It should_change_hash_when_loaded_file_changes =
            () =>
            {
                var middleDirName = Guid.NewGuid().ToString();
                var middleDirPath = Path.Combine(Path.GetTempPath(), middleDirName);
                Directory.CreateDirectory(middleDirPath);

                var mainPath = (Path.GetTempFileName() + ".fsx");
                var middle1Path = Path.Combine(middleDirPath, "middle1.fsx").Replace("\\", "/");
                var middle2Path = Path.Combine(middleDirPath, "middle2.fsx").Replace("\\", "/");
                var lastPath = (Path.GetTempFileName() + ".fsx").Replace("\\", "/");

                var lastScript = "printfn \"foobar\"";
                var middle2Script = "#load @\"" + lastPath + "\"";
                var middle1Script = "#load \"\"\"middle2.fsx\"\"\"";
                var mainScript = "#load \"" + middleDirName + "/middle1.fsx\"";

                File.WriteAllText(mainPath, mainScript);
                File.WriteAllText(middle1Path, middle1Script);
                File.WriteAllText(middle2Path, middle2Script);
                File.WriteAllText(lastPath, lastScript);

                var scriptContents = FSIHelper.getAllScripts(mainPath);
                var hash = FSIHelper.getScriptHash(scriptContents);

                File.WriteAllText(lastPath, "printfn \"foobarbaz\"");

                scriptContents = FSIHelper.getAllScripts(mainPath);
                var newHash = FSIHelper.getScriptHash(scriptContents);
                hash.ShouldNotEqual(newHash);
            };

        It should_get_included_assemblies =
            () =>
            {
                var script =
                    "#r \"justname\"\n" +
                    "#r \"./relative/path\"\n" +
                    "#r \"C:/absolute/path\"";

                var included = FSIHelper.getIncludedAssembly(script);

                included.ShouldEqual(new string[] { "justname", "./relative/path", "C:/absolute/path" });
            };
    }
}<|MERGE_RESOLUTION|>--- conflicted
+++ resolved
@@ -42,14 +42,10 @@
                 Console.WriteLine(x.Message);
             }
             var messages = result.Item2.Where(x => !x.IsError).Select(x => x.Message);
-<<<<<<< HEAD
-            return sbOut.ToString().Replace("\r\n", "\n").Replace("\r", "\n");
-=======
             return 
                 sbOut.ToString()
                 .Replace("Running Buildscript: " + scriptFilePath, "")
                 .Replace("\n", "").Replace("\r", "");
->>>>>>> ce20956c
         }
 
         static string Run(string script, string arguments, bool useCache)
@@ -88,11 +84,7 @@
                     var scriptHash =
                             FSIHelper.getScriptHash(new Tuple<string, string>[] { sc(scriptFilePath, "printf \"foobar\"") });
 
-<<<<<<< HEAD
-                    var cacheFilePath = "./.fake/" + scriptFileName + "_" + scriptHash + ".dll";
-=======
                     var cacheFilePath = Path.Combine(".", ".fake", scriptFileName + "_" + scriptHash + ".dll");
->>>>>>> ce20956c
 
                     File.Exists(cacheFilePath).ShouldEqual(false);
 
@@ -102,13 +94,6 @@
                     File.Exists(cacheFilePath).ShouldEqual(false);
 
                     RunExplicit(scriptFilePath, arguments, true)
-<<<<<<< HEAD
-                        .ShouldEqual(("Cache doesnt exist" + nl + "foobar" + nl + "Saved cache" + nl).Replace("\r\n", "\n").Replace("\r", "\n"));
-                    File.Exists(cacheFilePath).ShouldEqual(true);
-
-                    RunExplicit(scriptFilePath, arguments, true)
-                        .ShouldEqual(("Using cache" + nl + "foobar").Replace("\r\n", "\n").Replace("\r", "\n"));
-=======
                         .ShouldEqual(
                             ("Cache doesnt exist" + nl + "foobar" + nl + "Saved cache" + nl)
                             .Replace("\n", "").Replace("\r", ""));
@@ -119,32 +104,21 @@
                         .ShouldEqual(
                             ("Using cache" + nl + "foobar")
                             .Replace("\n", "").Replace("\r", ""));
->>>>>>> ce20956c
 
                     File.WriteAllText(scriptFilePath, "printf \"foobarbaz\"");
 
                     var changedScriptHash = FSIHelper.getScriptHash(new Tuple<string, string>[] { sc(scriptFilePath, "printf \"foobarbaz\"") });
                     RunExplicit(scriptFilePath, arguments, true)
                         .ShouldEqual(
-<<<<<<< HEAD
-                        ("Cache is invalid, recompiling" + nl + "foobarbaz" + nl + "Saved cache" + nl).Replace("\r\n", "\n").Replace("\r", "\n"));
-
-                    File.Exists("./.fake/" + scriptFileName + "_" + changedScriptHash + ".dll").ShouldEqual(true);
-=======
                             ("Cache is invalid, recompiling" + nl + "foobarbaz" + nl + "Saved cache" + nl)
                             .Replace("\n", "").Replace("\r", ""));
->>>>>>> ce20956c
 
                     File.Exists("./.fake/" + scriptFileName + "_" + changedScriptHash + ".dll").ShouldEqual(true);
                 }
                 finally
                 {
-<<<<<<< HEAD
-                    if (File.Exists(scriptFilePath)) File.Delete(scriptFilePath);
-=======
                     if (File.Exists(scriptFilePath))
                         File.Delete(scriptFilePath);
->>>>>>> ce20956c
                 }
             };
 
@@ -159,13 +133,8 @@
                         "printf \"main\"\n#load \"" +
                             loadedPath.ToString().Replace("\\", "/") + "\"";
                     var loadedScript = "printf \"loaded;\"";
-<<<<<<< HEAD
-                    File.WriteAllText(mainPath, mainScript.Replace("\r\n", "\n").Replace("\r", "\n"));
-                    File.WriteAllText(loadedPath, loadedScript.Replace("\r\n", "\n").Replace("\r", "\n"));
-=======
                     File.WriteAllText(mainPath, mainScript.Replace("\r\n", "\n").Replace("\r", "\n").Replace("\r", nl));
                     File.WriteAllText(loadedPath, loadedScript.Replace("\r\n", "\n").Replace("\r", "\n").Replace("\r", nl));
->>>>>>> ce20956c
 
                     RunExplicit(mainPath, "", false)
                         .ShouldEqual("loaded;main");
