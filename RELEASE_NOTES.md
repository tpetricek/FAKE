--- conflicted
+++ resolved
@@ -1,13 +1,11 @@
-<<<<<<< HEAD
+#### 4.7.3 - 30.10.2015
+* Option ignore failing tests DotCover https://github.com/fsharp/FAKE/pull/990
+* Add code to replace new assemblyinfo attributes - https://github.com/fsharp/FAKE/pull/991
+
 #### 4.7.2 - 19.10.2015
 * Use WorkingDir in Paket helpers
 
 #### 4.7.1 - 15.10.2015
-=======
-#### 4.7.0 - 30.10.2015
-* Option ignore failing tests DotCover https://github.com/fsharp/FAKE/pull/990
-* Add code to replace new assemblyinfo attributes - https://github.com/fsharp/FAKE/pull/991
->>>>>>> 806ec69c
 * Cleanup Registry helpers - https://github.com/fsharp/FAKE/pull/980
 * FAKE.Deploy scans for default scripts - https://github.com/fsharp/FAKE/pull/981
 * BUGFIX: support caching even when running RazorEngine as part of the build script - https://github.com/fsharp/FAKE/pull/979
